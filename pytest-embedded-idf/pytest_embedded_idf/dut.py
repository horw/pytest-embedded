import logging
import os
import re
import subprocess
import sys
import tempfile
from contextlib import redirect_stdout
from dataclasses import dataclass
from typing import Any, Dict, List, Optional

from pytest_embedded_serial.dut import SerialDut

from .app import IdfApp
from .serial import IdfSerial


@dataclass
class UnittestMenuCase:
    """
    Dataclass of esp-idf unit test cases parsed from test menu

    Attributes:
        index: The index of the case, which can be used to run this case.
        name: The name of the case.
        type: Type of this case, which can be `normal` `multi_stage` or `multi_device`.
        keywords: List of additional keywords of this case. For now, we have `disable` and `ignored`.
        groups: List of groups of this case, this is usually the component which this case belongs to.
        attributes: Dict of attributes of this case, which is used to describe timeout duration,
            test environment, etc.
        subcases: List of dict of subcases of this case, if this case is a `multi_stage` or `multi_device` one.
    """

    index: int
    name: str
    type: str
    keywords: List[str]
    groups: List[str]
    attributes: Dict[str, Any]
    subcases: List[Dict[str, Any]]


class IdfDut(SerialDut):
    """
    Dut class for serial ports connect to Espressif boards which are flashed with ESP-IDF apps

    Attributes:
        target (str): target chip type
        skip_check_coredump (bool): skip check core dumped or not while dut teardown if set to True
    """

    XTENSA_TARGETS = ['esp32', 'esp32s2', 'esp32s3']
    RISCV32_TARGETS = ['esp32c3', 'esp32h2', 'esp32c2']

    COREDUMP_UART_START = b'================= CORE DUMP START ================='
    COREDUMP_UART_END = b'================= CORE DUMP END ================='
    COREDUMP_UART_REGEX = re.compile(COREDUMP_UART_START + b'(.+?)' + COREDUMP_UART_END, re.DOTALL)

    # panic handler related messages
    PANIC_START = b'register dump:'
    PANIC_END = b'ELF file SHA256:'

    app: IdfApp
    serial: IdfSerial

<<<<<<< HEAD
    def __init__(
        self,
        pexpect_proc: PexpectProcess,
        app: IdfApp,
        serial: IdfSerial,
        skip_check_coredump: bool = False,
        panic_output_decode_script: str = None,
        **kwargs,
    ) -> None:
        """
        Args:
            pexpect_proc: `PexpectProcess` instance
            app: `IdfApp` instance
            serial: `IdfSerial` instance
        """
        super().__init__(pexpect_proc, app, serial, **kwargs)
=======
    def __init__(self, skip_check_coredump: bool = False, **kwargs) -> None:
        super().__init__(**kwargs)
>>>>>>> 7dd8455a

        self.target = self.serial.target
        self.skip_check_coredump = skip_check_coredump
        self._panic_output_decode_script = panic_output_decode_script

    @property
    def toolchain_prefix(self) -> str:
        """
        Returns:
            Toolchain prefix according to the `self.target`
        """
        if self.target in self.XTENSA_TARGETS:
            return f'xtensa-{self.target}-elf-'
        elif self.target in self.RISCV32_TARGETS:
            return f'riscv32-{self.target}-elf-'
        else:
            raise ValueError(f'Unknown target: {self.target}')

    @property
    def panic_output_decode_script(self) -> Optional[str]:
        """
        Returns:
            Panic output decode script path
        """
        script_filepath = self._panic_output_decode_script or os.path.join(
            os.getenv('IDF_PATH', 'IDF_PATH'),
            'tools',
            'gdb_panic_server.py',
        )
        if not os.path.isfile(script_filepath):
            raise ValueError(
                'Panic output decode script not found. Please use --panic-output-decode-script flag '
                'to provide script or set IDF_PATH (Default: $IDF_PATH/tools/gdb_panic_server.py)'
            )
        return os.path.realpath(script_filepath)

    def _check_panic_decode_trigger(self):  # type: () -> None
        with open(self.logfile, 'rb') as output_file:
            output = output_file.read()
        # get the panic output by looking for the indexes
        # of the first occurrences of PANIC_START and PANIC_END patterns
        panic_output_idx_start = output.find(self.PANIC_START) - 10
        panic_output_idx_end = output.find(self.PANIC_END, output.find(self.PANIC_START) + 1) + 15
        panic_output_res = output[panic_output_idx_start:panic_output_idx_end]
        panic_output = panic_output_res if panic_output_res else None
        if panic_output is None:
            return
        with tempfile.NamedTemporaryFile(mode='wb', delete=False) as panic_output_file:
            panic_output_file.write(panic_output)
            panic_output_file.flush()
        toolchain_common = self.toolchain_prefix.replace(self.target, 'esp') + 'gdb'
        try:
            cmd = [
                toolchain_common,
                '--command',
                f'{self.app.app_path}/build/prefix_map_gdbinit',
                '--batch',
                '-n',
                self.app.elf_file,
                '-ex',
                "target remote | \"{python}\" \"{script}\" --target {target} \"{output_file}\"".format(
                    python=sys.executable,
                    script=self.panic_output_decode_script,
                    target=self.target,
                    output_file=panic_output_file.name,
                ),
                '-ex',
                'bt',
            ]
            output = subprocess.check_output(cmd, stderr=subprocess.STDOUT)
            logging.info('\n\nBacktrace:\n')
            logging.info(output.decode())  # noqa: E999
        except subprocess.CalledProcessError as e:
            logging.debug(f'Failed to run gdb_panic_server.py script: {e}\n{e.output}\n\n')
            logging.info(panic_output.decode())
        finally:
            if panic_output_file is not None:
                try:
                    os.unlink(panic_output_file.name)
                except OSError as e:
                    logging.debug(f'Couldn\'t remove temporary panic output file ({e})')

    def _check_coredump(self) -> None:
        """
        Handle errors by panic_handler_script or check core dumps via UART or partition table.
        Write the decoded or read core dumps into separated files.

        For UART and panic output, would read the `_pexpect_logfile` file.
        For partition, would read the flash according to the partition table. needs a valid `parttool_path`.

        Notes:
            - May include multiple core dumps, since each test case may include several unity test cases.
            - May have duplicated core dumps, since after the core dump happened, the target chip would reboot
            automatically.

        Returns:
            None
        """
        if self.target in self.RISCV32_TARGETS:
            self._check_panic_decode_trigger()  # need IDF_PATH
        if self.app.sdkconfig.get('ESP_COREDUMP_ENABLE_TO_UART', False):
            self._dump_b64_coredumps()
        elif self.app.sdkconfig.get('ESP_COREDUMP_ENABLE_TO_FLASH', False):
            self._dump_flash_coredump()
        else:
            logging.debug('core dump disabled')

    def _dump_b64_coredumps(self) -> None:
        if not self.app.elf_file:
            logging.debug('no elf file. skipping dumping core dumps')
            return

        from esp_coredump import CoreDump  # need IDF_PATH

        with open(self.logfile, 'rb') as fr:
            s = fr.read()

            for i, coredump in enumerate(set(self.COREDUMP_UART_REGEX.findall(s))):  # may duplicate
                coredump_file = None
                try:
                    with tempfile.NamedTemporaryFile(mode='wb', delete=False) as coredump_file:
                        coredump_file.write(coredump.strip().replace(b'\r', b''))
                        coredump_file.flush()

                    coredump = CoreDump(
                        chip=self.target,
                        core=coredump_file.name,
                        core_format='b64',
                        prog=self.app.elf_file,
                    )
                    with open(os.path.join(self.logdir, f'coredump_output_{i}'), 'w') as fw:
                        with redirect_stdout(fw):
                            coredump.info_corefile()
                finally:
                    if coredump_file:
                        os.remove(coredump_file.name)

    def _dump_flash_coredump(self) -> None:
        if not self.app.elf_file:
            logging.debug('no elf file. skipping dumping core dumps')
            return

        from esp_coredump import CoreDump  # need IDF_PATH

        if self.app.sdkconfig['ESP_COREDUMP_DATA_FORMAT_ELF']:
            core_format = 'elf'
        elif self.app.sdkconfig['ESP_COREDUMP_DATA_FORMAT_BIN']:
            core_format = 'raw'
        else:
            raise ValueError(f'Invalid coredump format. Use _parse_b64_coredump for UART')

        with self.serial.disable_redirect_serial():
            coredump = CoreDump(
                chip=self.target,
                core_format=core_format,
                port=self.serial.port,
                prog=self.app.elf_file,
            )
            with open(os.path.join(self.logdir, f'coredump_output'), 'w') as fw:
                with redirect_stdout(fw):
                    coredump.info_corefile()

    def close(self) -> None:
        if not self.skip_check_coredump:
            try:
                self._check_coredump()
            except ValueError as e:
                logging.debug(e)
        super().close()

    def parse_test_menu(
        self,
        ready_line: str = 'Press ENTER to see the list of tests',
        pattern="Here's the test menu, pick your combo:(.+)Enter test for running.",
        trigger: str = '',
    ) -> List[UnittestMenuCase]:
        """
        Get test case list from test menu via UART print.

        Args:
            ready_line: Prompt to indicate that device is ready to print test menu.
            pattern: Pattern to match the output from device, menu block should be in the first group.
                     This will be directly passed to `pexpect.expect()`.
            trigger: Keys to trigger device to print test menu by UART.

        Returns:
            A `list` of `UnittestMenuCase`, which includes info for each test case.
        """
        self.expect_exact(ready_line)
        self.write(trigger)
        menu_block = self.expect(pattern).group(1)
        s = str(menu_block, encoding='UTF-8')
        return self.parse_unity_menu_from_str(s)

    @staticmethod
    def parse_unity_menu_from_str(s: str) -> List[UnittestMenuCase]:
        """
        Parse test case mcnu from string to list of `UnittestMenuCase`.

        Args:
            s: string include test case menu.

        Returns:
            A `list` of `UnittestMenuCase`, which includes info for each test case.
        """
        print(s)
        cases = s.splitlines()

        case_regex = re.compile(r'\((\d+)\)\s\"(.+)\"\s(\[.+\])+')
        subcase_regex = re.compile(r'\t\((\d+)\)\s\"(.+)\"')

        test_menu = []
        for case in cases:
            case_match = case_regex.match(case)
            if case_match is not None:
                index, name, tag_block = case_match.groups()
                tags = re.findall(r'\[(.+?)\]', tag_block)

                if 'multi_stage' in tags:
                    _type = 'multi_stage'
                    tags.remove('multi_stage')
                elif 'multi_device' in tags:
                    _type = 'multi_device'
                    tags.remove('multi_device')
                else:
                    _type = 'normal'

                keyword = []
                if 'ignore' in tags:
                    keyword.append('ignore')
                    tags.remove('ignore')
                elif 'disable' in tags:
                    keyword = 'disable'
                    tags.remove('disable')

                attributes = {}
                group = []
                for tag in tags:
                    if '=' in tag:
                        k, v = tag.replace(' ', '').split('=')
                        attributes[k] = v
                    else:
                        group.append(tag)

                test_menu.append(
                    UnittestMenuCase(
                        index=int(index),
                        name=name,
                        type=_type,
                        keywords=keyword,
                        groups=group,
                        attributes=attributes,
                        subcases=[],
                    )
                )
                continue
            subcase_match = subcase_regex.match(case)
            if subcase_match is not None:
                index, name = subcase_match.groups()
                test_menu[-1].subcases.append({'index': int(index), 'name': name})
                continue

            if case != '':
                raise NotImplementedError('Unrecognized test case:', case)

        return test_menu<|MERGE_RESOLUTION|>--- conflicted
+++ resolved
@@ -62,27 +62,8 @@
     app: IdfApp
     serial: IdfSerial
 
-<<<<<<< HEAD
-    def __init__(
-        self,
-        pexpect_proc: PexpectProcess,
-        app: IdfApp,
-        serial: IdfSerial,
-        skip_check_coredump: bool = False,
-        panic_output_decode_script: str = None,
-        **kwargs,
-    ) -> None:
-        """
-        Args:
-            pexpect_proc: `PexpectProcess` instance
-            app: `IdfApp` instance
-            serial: `IdfSerial` instance
-        """
-        super().__init__(pexpect_proc, app, serial, **kwargs)
-=======
-    def __init__(self, skip_check_coredump: bool = False, **kwargs) -> None:
+    def __init__(self, skip_check_coredump: bool = False, panic_output_decode_script: str = None, **kwargs) -> None:
         super().__init__(**kwargs)
->>>>>>> 7dd8455a
 
         self.target = self.serial.target
         self.skip_check_coredump = skip_check_coredump
